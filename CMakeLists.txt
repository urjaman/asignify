--- conflicted
+++ resolved
@@ -92,13 +92,10 @@
         libasignify/tweetnacl.h
         libasignify/util.c
         libasignify/verify.c)
-<<<<<<< HEAD
 set_target_properties(libasignify
         PROPERTIES PREFIX "")
-=======
 target_link_options(libasignify
         PUBLIC "LINKER:--version-script=${CMAKE_SOURCE_DIR}/libasignify/libasignify.ver")
->>>>>>> 4c87f73a
 
 add_executable(asignify
         src/asignify.c
